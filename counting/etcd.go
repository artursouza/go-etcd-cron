/*
Copyright (c) 2024 Diagrid Inc.
Licensed under the MIT License.
*/

package counting

import (
	"context"
	"fmt"
	"strconv"

	etcdclientv3 "go.etcd.io/etcd/client/v3"
)

type Counter interface {
	// Applies by the given delta (+ or -) and return the updated value.
	// Returns (updated value, true if value was updated in memory, err if any error happened)
	// It is possible that the value is updated but an error occurred while trying to persist it.
	Increment(context.Context, int) (int, bool, error)
<<<<<<< HEAD
	Refresh(context.Context) (int, error)
=======

>>>>>>> eab9ba84
	Delete(context.Context) error
}

// It keeps a cache of the value and updates async.
// It works assuming there cannot be two concurrent writes to the same key.
// Concurrency is handled at the job level, which makes this work.
type etcdcounter struct {
	etcdclient   *etcdclientv3.Client
	key          string
	initialValue int

	loaded bool
	value  int
<<<<<<< HEAD
}

func NewEtcdCounter(c *etcdclientv3.Client, key string, initialValue int) Counter {
=======
	ttl    time.Duration
}

func NewEtcdCounter(c *etcdclientv3.Client, key string, initialValue int, ttl time.Duration) Counter {
>>>>>>> eab9ba84
	return &etcdcounter{
		etcdclient:   c,
		initialValue: initialValue,
		key:          key,
<<<<<<< HEAD
		value:        initialValue,
=======
		ttl:          ttl,
>>>>>>> eab9ba84
	}
}

func (c *etcdcounter) Increment(ctx context.Context, delta int) (int, bool, error) {
<<<<<<< HEAD
=======
	firstWrite := false

>>>>>>> eab9ba84
	if !c.loaded {
		// First, load the key's value.
		_, err := c.Refresh(ctx)
		if err != nil {
			return c.value, false, err
		}
<<<<<<< HEAD
		c.loaded = true
	}
=======
		if len(res.Kvs) == 0 {
			c.value = c.initialValue
			c.loaded = true
			firstWrite = true // No value for key, this is first write.
		} else {
			if res.Kvs[0].Value == nil {
				return 0, false, fmt.Errorf("nil value for key %s", c.key)
			}
			if len(res.Kvs[0].Value) == 0 {
				return 0, false, fmt.Errorf("empty value for key %s", c.key)
			}
>>>>>>> eab9ba84

	if delta == 0 {
		// No need to do a db write for a no-change operation.
		return c.value, true, nil
	}

	c.value += delta

<<<<<<< HEAD
	_, err := c.etcdclient.KV.Put(ctx, c.key, strconv.Itoa(c.value))
	return c.value, true, err
}

func (c *etcdcounter) Delete(ctx context.Context) error {
	_, err := c.etcdclient.KV.Delete(ctx, c.key)
	return err
}

func (c *etcdcounter) Refresh(ctx context.Context) (int, error) {
	c.loaded = false
	res, err := c.etcdclient.KV.Get(ctx, c.key)
	if err != nil {
		return c.value, err
	}
	if len(res.Kvs) == 0 {
		c.value = c.initialValue
		c.loaded = true
		return c.value, nil
	}

	if res.Kvs[0].Value == nil {
		return c.value, fmt.Errorf("nil value for key %s", c.key)
	}
	if len(res.Kvs[0].Value) == 0 {
		return c.value, fmt.Errorf("empty value for key %s", c.key)
	}
	v, err := strconv.Atoi(string(res.Kvs[0].Value))
	if err == nil {
		c.value = v
	}
	return c.value, err

=======
	if firstWrite && (c.ttl > time.Duration(0)) {
		// Counter will expire after some time, so first write is special in this case.
		lease, err := c.etcdclient.Grant(ctx, int64(c.ttl.Seconds()))
		if err != nil {
			return c.value, true, err
		}
		_, err = c.etcdclient.KV.Put(ctx, c.key, strconv.Itoa(c.value), etcdclientv3.WithLease(lease.ID))
		return c.value, true, err
	}

	_, err := c.etcdclient.KV.Put(ctx, c.key, strconv.Itoa(c.value))
	return c.value, true, err
}

func (c *etcdcounter) Delete(ctx context.Context) error {
	_, err := c.etcdclient.KV.Delete(ctx, c.key)
	return err
>>>>>>> eab9ba84
}<|MERGE_RESOLUTION|>--- conflicted
+++ resolved
@@ -18,11 +18,7 @@
 	// Returns (updated value, true if value was updated in memory, err if any error happened)
 	// It is possible that the value is updated but an error occurred while trying to persist it.
 	Increment(context.Context, int) (int, bool, error)
-<<<<<<< HEAD
 	Refresh(context.Context) (int, error)
-=======
-
->>>>>>> eab9ba84
 	Delete(context.Context) error
 }
 
@@ -36,56 +32,26 @@
 
 	loaded bool
 	value  int
-<<<<<<< HEAD
 }
 
 func NewEtcdCounter(c *etcdclientv3.Client, key string, initialValue int) Counter {
-=======
-	ttl    time.Duration
-}
-
-func NewEtcdCounter(c *etcdclientv3.Client, key string, initialValue int, ttl time.Duration) Counter {
->>>>>>> eab9ba84
 	return &etcdcounter{
 		etcdclient:   c,
 		initialValue: initialValue,
 		key:          key,
-<<<<<<< HEAD
 		value:        initialValue,
-=======
-		ttl:          ttl,
->>>>>>> eab9ba84
 	}
 }
 
 func (c *etcdcounter) Increment(ctx context.Context, delta int) (int, bool, error) {
-<<<<<<< HEAD
-=======
-	firstWrite := false
-
->>>>>>> eab9ba84
 	if !c.loaded {
 		// First, load the key's value.
 		_, err := c.Refresh(ctx)
 		if err != nil {
 			return c.value, false, err
 		}
-<<<<<<< HEAD
 		c.loaded = true
 	}
-=======
-		if len(res.Kvs) == 0 {
-			c.value = c.initialValue
-			c.loaded = true
-			firstWrite = true // No value for key, this is first write.
-		} else {
-			if res.Kvs[0].Value == nil {
-				return 0, false, fmt.Errorf("nil value for key %s", c.key)
-			}
-			if len(res.Kvs[0].Value) == 0 {
-				return 0, false, fmt.Errorf("empty value for key %s", c.key)
-			}
->>>>>>> eab9ba84
 
 	if delta == 0 {
 		// No need to do a db write for a no-change operation.
@@ -94,7 +60,6 @@
 
 	c.value += delta
 
-<<<<<<< HEAD
 	_, err := c.etcdclient.KV.Put(ctx, c.key, strconv.Itoa(c.value))
 	return c.value, true, err
 }
@@ -127,24 +92,9 @@
 		c.value = v
 	}
 	return c.value, err
-
-=======
-	if firstWrite && (c.ttl > time.Duration(0)) {
-		// Counter will expire after some time, so first write is special in this case.
-		lease, err := c.etcdclient.Grant(ctx, int64(c.ttl.Seconds()))
-		if err != nil {
-			return c.value, true, err
-		}
-		_, err = c.etcdclient.KV.Put(ctx, c.key, strconv.Itoa(c.value), etcdclientv3.WithLease(lease.ID))
-		return c.value, true, err
-	}
-
-	_, err := c.etcdclient.KV.Put(ctx, c.key, strconv.Itoa(c.value))
-	return c.value, true, err
 }
 
 func (c *etcdcounter) Delete(ctx context.Context) error {
 	_, err := c.etcdclient.KV.Delete(ctx, c.key)
 	return err
->>>>>>> eab9ba84
 }